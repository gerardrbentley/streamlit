# Copyright 2018-2021 Streamlit Inc.
#
# Licensed under the Apache License, Version 2.0 (the "License");
# you may not use this file except in compliance with the License.
# You may obtain a copy of the License at
#
#    http://www.apache.org/licenses/LICENSE-2.0
#
# Unless required by applicable law or agreed to in writing, software
# distributed under the License is distributed on an "AS IS" BASIS,
# WITHOUT WARRANTIES OR CONDITIONS OF ANY KIND, either express or implied.
# See the License for the specific language governing permissions and
# limitations under the License.

"""Unit tests for session_data.py."""

from unittest.mock import patch
import copy
import unittest

from parameterized import parameterized

from streamlit import config, RootContainer
from streamlit.cursor import make_delta_path
from streamlit.session_data import SessionData
from streamlit.session_data import get_url
from streamlit.proto.ForwardMsg_pb2 import ForwardMsg
from streamlit.proto.Empty_pb2 import Empty as EmptyProto
from tests import testutil

<<<<<<< HEAD
NEW_REPORT_MSG = ForwardMsg()
NEW_REPORT_MSG.metadata.delta_path[:] = make_delta_path(RootContainer.MAIN, (), 0)
=======
NEW_APP_MSG = ForwardMsg()
NEW_APP_MSG.new_app.config.sharing_enabled = True
NEW_APP_MSG.metadata.delta_path[:] = make_delta_path(RootContainer.MAIN, (), 0)
>>>>>>> fb4c0ea1

TEXT_DELTA_MSG = ForwardMsg()
TEXT_DELTA_MSG.delta.new_element.text.body = "text1"
TEXT_DELTA_MSG.metadata.delta_path[:] = make_delta_path(RootContainer.MAIN, (), 0)

EMPTY_DELTA_MSG = ForwardMsg()
EMPTY_DELTA_MSG.delta.new_element.empty.CopyFrom(EmptyProto())
EMPTY_DELTA_MSG.metadata.delta_path[:] = make_delta_path(RootContainer.MAIN, (), 0)


def _enqueue(report, msg):
    msg = copy.deepcopy(msg)
    msg.metadata.delta_path[-1] = len(list(report._master_queue))
    report.enqueue(msg)


def _parse_msg(msg_string):
    """Parse a ForwardMsg from a string"""
    msg = ForwardMsg()
    msg.ParseFromString(msg_string)
    return msg


class SessionDataTest(unittest.TestCase):
<<<<<<< HEAD
=======
    def test_serialize_final_report(self):
        report = SessionData("/not/a/script.py", "")
        _enqueue(report, NEW_APP_MSG)
        _enqueue(report, TEXT_DELTA_MSG)
        _enqueue(report, EMPTY_DELTA_MSG)

        files = report.serialize_final_report_to_files()

        # Validate our messages.
        messages = [_parse_msg(msg_string) for _, msg_string in files[:-1]]
        self.assertEqual(3, len(messages))
        self.assertEqual("new_app", messages[0].WhichOneof("type"))
        self.assertEqual("text1", messages[1].delta.new_element.text.body)
        self.assertEqual("empty", messages[2].delta.new_element.WhichOneof("type"))

        # Validate the manifest, which should be the final file.
        _, manifest_string = files[-1]
        manifest = StaticManifest()
        manifest.ParseFromString(manifest_string)
        self.assertEqual("script", manifest.name)
        self.assertEqual(3, manifest.num_messages)
        self.assertEqual(StaticManifest.DONE, manifest.server_status)
        self.assertEqual("", manifest.external_server_ip)
        self.assertEqual("", manifest.internal_server_ip)
        self.assertEqual(0, manifest.server_port)

    def test_serialize_running_report(self):
        report = SessionData("/not/a/script.py", "")
        _enqueue(report, NEW_APP_MSG)
        _enqueue(report, EMPTY_DELTA_MSG)
        _enqueue(report, TEXT_DELTA_MSG)
        _enqueue(report, EMPTY_DELTA_MSG)

        get_external_ip_patch = patch(
            "streamlit.session_data.net_util.get_external_ip",
            return_value="external_ip",
        )
        get_internal_ip_patch = patch(
            "streamlit.session_data.net_util.get_internal_ip",
            return_value="internal_ip",
        )
        with get_external_ip_patch, get_internal_ip_patch:
            files = report.serialize_running_report_to_files()

        # Running reports just serialize the manifest
        self.assertEqual(1, len(files))

        # Validate the manifest.
        _, manifest_string = files[-1]
        manifest = StaticManifest()
        manifest.ParseFromString(manifest_string)
        self.assertEqual("script", manifest.name)
        self.assertEqual(0, manifest.num_messages)
        self.assertEqual(StaticManifest.RUNNING, manifest.server_status)
        self.assertEqual(
            config.get_option("browser.serverAddress"),
            manifest.configured_server_address,
        )
        self.assertEqual(config.get_option("browser.serverPort"), manifest.server_port)
        self.assertEqual("external_ip", manifest.external_server_ip)
        self.assertEqual("internal_ip", manifest.internal_server_ip)

>>>>>>> fb4c0ea1
    @parameterized.expand(
        [
            (None, None, "http://the_ip_address:8501"),
            (None, 9988, "http://the_ip_address:9988"),
            ("foo", None, "http://the_ip_address:8501/foo"),
            ("foo/", None, "http://the_ip_address:8501/foo"),
            ("/foo/bar/", None, "http://the_ip_address:8501/foo/bar"),
            ("/foo/bar/", 9988, "http://the_ip_address:9988/foo/bar"),
        ]
    )
    def test_get_url(self, baseUrl, port, expected_url):
        options = {"server.headless": False, "global.developmentMode": False}

        if baseUrl:
            options["server.baseUrlPath"] = baseUrl

        if port:
            options["server.port"] = port

        # breakpoint()
        mock_get_option = testutil.build_mock_config_get_option(options)

        with patch.object(config, "get_option", new=mock_get_option):
            actual_url = get_url("the_ip_address")

        self.assertEqual(expected_url, actual_url)<|MERGE_RESOLUTION|>--- conflicted
+++ resolved
@@ -28,14 +28,8 @@
 from streamlit.proto.Empty_pb2 import Empty as EmptyProto
 from tests import testutil
 
-<<<<<<< HEAD
-NEW_REPORT_MSG = ForwardMsg()
-NEW_REPORT_MSG.metadata.delta_path[:] = make_delta_path(RootContainer.MAIN, (), 0)
-=======
 NEW_APP_MSG = ForwardMsg()
-NEW_APP_MSG.new_app.config.sharing_enabled = True
 NEW_APP_MSG.metadata.delta_path[:] = make_delta_path(RootContainer.MAIN, (), 0)
->>>>>>> fb4c0ea1
 
 TEXT_DELTA_MSG = ForwardMsg()
 TEXT_DELTA_MSG.delta.new_element.text.body = "text1"
@@ -60,71 +54,6 @@
 
 
 class SessionDataTest(unittest.TestCase):
-<<<<<<< HEAD
-=======
-    def test_serialize_final_report(self):
-        report = SessionData("/not/a/script.py", "")
-        _enqueue(report, NEW_APP_MSG)
-        _enqueue(report, TEXT_DELTA_MSG)
-        _enqueue(report, EMPTY_DELTA_MSG)
-
-        files = report.serialize_final_report_to_files()
-
-        # Validate our messages.
-        messages = [_parse_msg(msg_string) for _, msg_string in files[:-1]]
-        self.assertEqual(3, len(messages))
-        self.assertEqual("new_app", messages[0].WhichOneof("type"))
-        self.assertEqual("text1", messages[1].delta.new_element.text.body)
-        self.assertEqual("empty", messages[2].delta.new_element.WhichOneof("type"))
-
-        # Validate the manifest, which should be the final file.
-        _, manifest_string = files[-1]
-        manifest = StaticManifest()
-        manifest.ParseFromString(manifest_string)
-        self.assertEqual("script", manifest.name)
-        self.assertEqual(3, manifest.num_messages)
-        self.assertEqual(StaticManifest.DONE, manifest.server_status)
-        self.assertEqual("", manifest.external_server_ip)
-        self.assertEqual("", manifest.internal_server_ip)
-        self.assertEqual(0, manifest.server_port)
-
-    def test_serialize_running_report(self):
-        report = SessionData("/not/a/script.py", "")
-        _enqueue(report, NEW_APP_MSG)
-        _enqueue(report, EMPTY_DELTA_MSG)
-        _enqueue(report, TEXT_DELTA_MSG)
-        _enqueue(report, EMPTY_DELTA_MSG)
-
-        get_external_ip_patch = patch(
-            "streamlit.session_data.net_util.get_external_ip",
-            return_value="external_ip",
-        )
-        get_internal_ip_patch = patch(
-            "streamlit.session_data.net_util.get_internal_ip",
-            return_value="internal_ip",
-        )
-        with get_external_ip_patch, get_internal_ip_patch:
-            files = report.serialize_running_report_to_files()
-
-        # Running reports just serialize the manifest
-        self.assertEqual(1, len(files))
-
-        # Validate the manifest.
-        _, manifest_string = files[-1]
-        manifest = StaticManifest()
-        manifest.ParseFromString(manifest_string)
-        self.assertEqual("script", manifest.name)
-        self.assertEqual(0, manifest.num_messages)
-        self.assertEqual(StaticManifest.RUNNING, manifest.server_status)
-        self.assertEqual(
-            config.get_option("browser.serverAddress"),
-            manifest.configured_server_address,
-        )
-        self.assertEqual(config.get_option("browser.serverPort"), manifest.server_port)
-        self.assertEqual("external_ip", manifest.external_server_ip)
-        self.assertEqual("internal_ip", manifest.internal_server_ip)
-
->>>>>>> fb4c0ea1
     @parameterized.expand(
         [
             (None, None, "http://the_ip_address:8501"),
