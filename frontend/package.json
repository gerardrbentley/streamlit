--- conflicted
+++ resolved
@@ -17,17 +17,9 @@
     "camelcase": "^5.2.0",
     "clipboard": "^2.0.4",
     "d3": "^5.9.2",
-<<<<<<< HEAD
-    "dagre": "^0.8.4",
-    "dagre-d3": "^0.6.3",
-    "deck.gl": "^7.0.9",
-    "graphlib-dot": "github:dagrejs/graphlib-dot#dfdc417277fe2c51a551edbb497713113f715949",
-    "immutable": "^4.0.0-rc.12",
-=======
     "d3-graphviz": "^2.6.1",
     "deck.gl": "^6.0.5",
     "immutable": "^3.8.2",
->>>>>>> c29a73a2
     "leaflet": "^1.3.4",
     "mapbox-gl": "^1.0.0",
     "mixpanel-browser": "^2.27.1",
