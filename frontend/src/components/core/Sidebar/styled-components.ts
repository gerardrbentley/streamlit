/**
 * @license
 * Copyright 2018-2021 Streamlit Inc.
 *
 * Licensed under the Apache License, Version 2.0 (the "License");
 * you may not use this file except in compliance with the License.
 * You may obtain a copy of the License at
 *
 *    http://www.apache.org/licenses/LICENSE-2.0
 *
 * Unless required by applicable law or agreed to in writing, software
 * distributed under the License is distributed on an "AS IS" BASIS,
 * WITHOUT WARRANTIES OR CONDITIONS OF ANY KIND, either express or implied.
 * See the License for the specific language governing permissions and
 * limitations under the License.
 */

import styled from "@emotion/styled"

export const StyledSidebar = styled.section(({ theme }) => ({
  [`@media (max-width: ${theme.breakpoints.md})`]: {
    marginLeft: theme.spacing.none,
    // Instead of 100% width and height, we want to make sure
    // the sidebar takes all available space when viewports change
    position: "absolute",
    top: 0,
    left: 0,
    right: 0,
    bottom: 0,
  },

  // Scrollbars can look ugly, so we try to style them to look better
  [`::-webkit-scrollbar-thumb:vertical,
  ::-webkit-scrollbar-thumb:horizontal,
  ::-webkit-scrollbar-thumb:vertical:active,
  ::-webkit-scrollbar-thumb:horizontal:active`]: {
    background: theme.colors.transparent,
  },

  "&:hover": {
    [`::-webkit-scrollbar-thumb:vertical,
    ::-webkit-scrollbar-thumb:horizontal`]: {
      background: "rgba(0, 0, 0, 0.5)",
    },

    [`::-webkit-scrollbar-thumb:vertical:active,
    ::-webkit-scrollbar-thumb:horizontal:active`]: {
      background: "rgba(0, 0, 0, 0.61)",
      borderRadius: "100px",
    },
  },
}))

export interface StyledSidebarContentProps {
  isCollapsed: boolean
}

function convertRemToEm(s: string): string {
  return s.replace(/rem$/, "em")
}

export const StyledSidebarContent = styled.div<StyledSidebarContentProps>(
  ({ isCollapsed, theme }) => ({
    backgroundColor: theme.colors.bgColor,
    backgroundAttachment: "fixed",
    flexShrink: 0,
    height: "100vh",
    overflow: "auto",
    padding: `5rem ${theme.spacing.lg}`,
    position: "relative",
    transition: "margin-left 300ms, box-shadow 300ms",
    width: theme.sizes.sidebar,
    zIndex: theme.zIndices.sidebar,
    marginLeft: isCollapsed ? `-${theme.sizes.sidebar}` : theme.spacing.none,

    "&:focus": {
      outline: "none",
    },

    [`@media (max-width: ${theme.breakpoints.md})`]: {
      boxShadow: `-2rem 0 2rem 2rem ${
        isCollapsed ? "transparent" : "#00000029"
      }`,
      zIndex: theme.zIndices.sidebarMobile,
    },

<<<<<<< HEAD
    "& h1": {
      fontSize: theme.fontSizes.xl,
      fontWeight: 600,
    },

    "& h2": {
      fontSize: theme.fontSizes.lg,
      fontWeight: 600,
    },

    "& h3": {
      fontSize: "1.125rem",
      fontWeight: 600,
    },

    "& h4": {
      fontSize: theme.fontSizes.md,
      fontWeight: 500,
    },

    "& h5,h6": {
      fontSize: theme.fontSizes.sm,
      fontWeight: 300,
      textTransform: "uppercase",
    },

=======
>>>>>>> 152fc4af
    small: {
      color: theme.colors.gray,
      fontSize: theme.fontSizes.sm,
      "p, ol, ul, dl, li": {
        fontSize: "inherit",
      },

      "h1, h2, h3, h4, h5, h6": {
        color: "inherit",
      },

      // sizes taken from default styles, but using em instead of rem, so it
      // inherits the <small>'s shrunk size
      h1: {
        fontSize: convertRemToEm(theme.fontSizes.xl),
      },
      h2: {
        fontSize: convertRemToEm(theme.fontSizes.lg),
      },
      h3: {
        fontSize: "1.125em",
      },
      "h4,h5,h6": {
        fontSize: "1em",
      },
    },
  })
)

export const StyledSidebarCloseButton = styled.div(({ theme }) => ({
  position: "absolute",
  top: theme.spacing.sm,
  right: theme.spacing.sm,
  zIndex: 1,
  color: theme.colors.fadedText40,
}))

export interface StyledSidebarCollapsedControlProps {
  isCollapsed: boolean
}
export const StyledSidebarCollapsedControl = styled.div<
  StyledSidebarCollapsedControlProps
>(({ isCollapsed, theme }) => ({
  position: "fixed",
  top: theme.spacing.sm,
  left: isCollapsed ? theme.spacing.sm : `-${theme.spacing.sm}`,
  zIndex: theme.zIndices.sidebar - 1,

  transition: "left 300ms",
  transitionDelay: "left 300ms",

  color: theme.colors.fadedText40,

  [`@media (max-width: ${theme.breakpoints.md})`]: {
    color: theme.colors.bodyText,
  },
}))<|MERGE_RESOLUTION|>--- conflicted
+++ resolved
@@ -84,35 +84,6 @@
       zIndex: theme.zIndices.sidebarMobile,
     },
 
-<<<<<<< HEAD
-    "& h1": {
-      fontSize: theme.fontSizes.xl,
-      fontWeight: 600,
-    },
-
-    "& h2": {
-      fontSize: theme.fontSizes.lg,
-      fontWeight: 600,
-    },
-
-    "& h3": {
-      fontSize: "1.125rem",
-      fontWeight: 600,
-    },
-
-    "& h4": {
-      fontSize: theme.fontSizes.md,
-      fontWeight: 500,
-    },
-
-    "& h5,h6": {
-      fontSize: theme.fontSizes.sm,
-      fontWeight: 300,
-      textTransform: "uppercase",
-    },
-
-=======
->>>>>>> 152fc4af
     small: {
       color: theme.colors.gray,
       fontSize: theme.fontSizes.sm,
