--- conflicted
+++ resolved
@@ -33,14 +33,10 @@
 import StaticConnection from './StaticConnection';
 import StreamlitDialog from './StreamlitDialog';
 
-<<<<<<< HEAD
+import { ForwardMsg, Text as TextProto } from './protobuf';
 import { PROXY_PORT_PROD } from './baseconsts';
+import { addRows } from './dataFrameProto';
 import { initRemoteTracker, trackEventRemotely } from './remotetracking';
-
-=======
->>>>>>> c1ddcacc
-import { ForwardMsg, Text as TextProto } from './protobuf';
-import { addRows } from './dataFrameProto';
 import { toImmutableProto, dispatchOneOf } from './immutableProto';
 
 import './WebClient.css';
